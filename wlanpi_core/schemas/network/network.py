<<<<<<< HEAD
from typing import Optional, Union, Any
=======
from typing import List, Union

from pydantic import BaseModel, Field
>>>>>>> 05f800d9

from pydantic import BaseModel, Field, Extra, model_validator

class PublicIP(BaseModel):
<<<<<<< HEAD
    ip: str = Field(examples=["192.168.1.50"])
    ip_decimal: int = Field(examples=[3232235826])
    country: str = Field(examples=["United States"])
    country_iso: str = Field(examples=["US"])
    country_eu: bool = Field(examples=[False])
    latitude: float = Field(examples=[39.1033441])
    longitude: float = Field(examples=[-94.6721391])
    time_zone: str = Field(examples=["America/Chicago"])
    asn: str = Field(examples=["AS12345"])
    asn_org: str = Field(examples=["INTERNET"])
    hostname: str = Field(examples=["d-192-168-1-50.paw.cpe.chicagoisp.net"])

class IPInterfaceAddress(BaseModel, extra=Extra.allow):
    family: str = Field(examples=["inet", "inet6"])
    local: Optional[str] = Field(examples=["10.0.0.1"], default=None)
    prefixlen: Optional[int] = Field(examples=[24, 32, 128], default=None)
    broadcast: Optional[str] = Field(examples=["10.0.0.255"], default=None)
    anycast: Optional[str] = Field(examples=["10.0.0.255"], default=None)
    scope: Union[str, int] = Field(examples=["global", "link", "host", 3], default="global")
    dynamic: bool = Field(examples=[False, True], default=False)
    label: Optional[str] = Field(examples=["eth0", "lo"], default=None)
    valid_life_time: Optional[int] = Field(examples=[3600, None], default=None)
    preferred_life_time: Optional[int] = Field(examples=[3600, 41213, None], default=None)

    @model_validator(mode='after')
    def check_dynamic_condition(self) -> Any:
        # print(self)
        if self.dynamic:
            self.prefixlen = 24
            self.local = "0.0.0.0"
        else:
            if self.prefixlen is None:
                raise ValueError('prefixlen required unless dynamic is True')
            if self.local is None:
                raise ValueError('local required unless dynamic is True')
        return self


class IPInterface(BaseModel, extra=Extra.allow):
    ifindex: int = Field(examples=[0])
    ifname: str = Field(examples=["eth0", "lo"])
    flags: list[str] = Field(examples=[["UP", "BROADCAST", "MULTICAST"], "LOOPBACK"])
    mtu: int = Field(examples=[1500])
    qdisc: str = Field(examples=["noqueue", "mq", "pfifo_fast", "noop"])
    operstate: str = Field(examples=["UP", "DOWN"])
    group: str = Field(examples=["default"])
    txqlen: int = Field(examples=[1000])
    link_type: str = Field(examples=["ether", "loopback"])
    address: str = Field(examples=["00:50:56:83:4f:7d"])
    broadcast: str = Field(examples=["ff:ff:ff:ff:ff:ff"])
    addr_info: list[IPInterfaceAddress] = Field(examples=[])
=======
    ip: str = Field(example="192.168.1.50")
    ip_decimal: int = Field(example=3232235826)
    country: str = Field(example="United States")
    country_iso: str = Field(example="US")
    country_eu: bool = Field(example=False)
    latitude: float = Field(example=39.1033441)
    longitude: float = Field(example=-94.6721391)
    time_zone: str = Field(example="America/Chicago")
    asn: str = Field(example="AS12345")
    asn_org: str = Field(example="INTERNET")
    hostname: str = Field(example="d-192-168-1-50.paw.cpe.chicagoisp.net")


class ScanItem(BaseModel):
    ssid: str = Field(example="A Network")
    bssid: str = Field(example="11:22:33:44:55")
    key_mgmt: str = Field(example="wpa-psk")
    signal: int = Field(example=-65)
    freq: int = Field(example=5650)
    minrate: int = Field(example=1000000)


class ScanResults(BaseModel):
    nets: List[ScanItem]


class WlanConfig(BaseModel):
    ssid: str = Field(example="SSID Name")
    psk: Union[str, None] = None
    proto: Union[str, None] = None
    key_mgmt: str = Field(example="NONE, SAE")
    ieee80211w: Union[int, None] = None


class WlanInterfaceSetup(BaseModel):
    interface: str = Field(example="wlan0")
    netConfig: WlanConfig
    removeAllFirst: bool


class NetworkEvent(BaseModel):
    event: str = Field(example="authenticated")
    time: str = Field(example="2024-09-01 03:52:31.232828")


class NetworkSetupLog(BaseModel):
    selectErr: str = Field(example="fi.w1.wpa_supplicant1.NetworkUnknown")
    eventLog: List[NetworkEvent]


class NetworkSetupStatus(BaseModel):
    status: str = Field(example="connected")
    response: NetworkSetupLog
    connectedNet: ScanItem
    input: str


class ConnectedNetwork(BaseModel):
    connectedStatus: bool = Field(example=True)
    connectedNet: Union[ScanItem, None]


class Interface(BaseModel):
    interface: str = Field(example="wlan0")


class Interfaces(BaseModel):
    interfaces: List[Interface]


class APIConfig(BaseModel):
    timeout: int = Field(example=20)
>>>>>>> 05f800d9
<|MERGE_RESOLUTION|>--- conflicted
+++ resolved
@@ -1,15 +1,9 @@
-<<<<<<< HEAD
-from typing import Optional, Union, Any
-=======
-from typing import List, Union
-
-from pydantic import BaseModel, Field
->>>>>>> 05f800d9
+from typing import Optional, Union, List, Any
 
 from pydantic import BaseModel, Field, Extra, model_validator
 
+
 class PublicIP(BaseModel):
-<<<<<<< HEAD
     ip: str = Field(examples=["192.168.1.50"])
     ip_decimal: int = Field(examples=[3232235826])
     country: str = Field(examples=["United States"])
@@ -61,18 +55,6 @@
     address: str = Field(examples=["00:50:56:83:4f:7d"])
     broadcast: str = Field(examples=["ff:ff:ff:ff:ff:ff"])
     addr_info: list[IPInterfaceAddress] = Field(examples=[])
-=======
-    ip: str = Field(example="192.168.1.50")
-    ip_decimal: int = Field(example=3232235826)
-    country: str = Field(example="United States")
-    country_iso: str = Field(example="US")
-    country_eu: bool = Field(example=False)
-    latitude: float = Field(example=39.1033441)
-    longitude: float = Field(example=-94.6721391)
-    time_zone: str = Field(example="America/Chicago")
-    asn: str = Field(example="AS12345")
-    asn_org: str = Field(example="INTERNET")
-    hostname: str = Field(example="d-192-168-1-50.paw.cpe.chicagoisp.net")
 
 
 class ScanItem(BaseModel):
@@ -133,5 +115,4 @@
 
 
 class APIConfig(BaseModel):
-    timeout: int = Field(example=20)
->>>>>>> 05f800d9
+    timeout: int = Field(example=20)