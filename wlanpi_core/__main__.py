--- conflicted
+++ resolved
@@ -61,7 +61,7 @@
         "--port",
         "-p",
         dest="port",
-        type=port,
+        type=check_port,
         default=8000,
         help="Port number to run the server on",
     )
@@ -73,13 +73,12 @@
         default=False,
         help="Enable debug mode with verbose logging",
     )
-<<<<<<< HEAD
-    parser.add_argument("--port", "-p", dest="port", type=check_port, default=8000)
-
-=======
->>>>>>> 399ee15e
     parser.add_argument(
-        "--version", "-V", "-v", action="version", version=f"{__version__}"
+        "--version",
+        "-V",
+        "-v",
+        action="version",
+        version=f"{__version__}"
     )
     return parser
 
