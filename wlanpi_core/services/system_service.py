from dbus import Interface, SystemBus
from dbus.exceptions import DBusException

from wlanpi_core.models.validation_error import ValidationError

bus = SystemBus()
systemd = bus.get_object("org.freedesktop.systemd1", "/org/freedesktop/systemd1")
manager = Interface(systemd, dbus_interface="org.freedesktop.systemd1.Manager")

allowed_services = [
    "wlanpi-profiler",
    "wlanpi-fpms",
    "wlanpi-chat-bot",
    "bt-agent",
    "bt-network",
    "iperf",
    "iperf3",
    "tftpd-hpa",
    "hostapd",
    "wpa_supplicant",
    "kismet",
    "grafana-server",
    "cockpit",
    "wlanpi-grafana-scanner",
<<<<<<< HEAD
=======
    "wlanpi-grafana-health",
    "wlanpi-grafana-internet",
    "wlanpi-grafana-wispy-24",
    "wlanpi-grafana-wispy-5",
    "wlanpi-grafana-wipry-lp-24",
    "wlanpi-grafana-wipry-lp-5",
    "wlanpi-grafana-wipry-lp-6",
    "wlanpi-grafana-wipry-lp-stop",
>>>>>>> 3cdc9410
]


def is_allowed_service(service: str):
    for allowed_service in allowed_services:
        if service.replace(".service", "") == allowed_service:
            return True
    return False


def check_service_status(service: str):
    """
    Queries systemd through dbus to see if the service is running

    You can list services from the CLI like this: systemctl list-unit-files --type=service
    """
    service_running = False
    try:
        if ".service" not in service:
            service = service + ".service"
        service_proxy = bus.get_object(
            "org.freedesktop.systemd1", object_path=manager.GetUnit(service)
        )
        service_props = Interface(
            service_proxy, dbus_interface="org.freedesktop.DBus.Properties"
        )
        service_load_state = service_props.Get(
            "org.freedesktop.systemd1.Unit", "LoadState"
        )
        service_active_state = service_props.Get(
            "org.freedesktop.systemd1.Unit", "ActiveState"
        )
        if service_load_state == "loaded" and service_active_state == "active":
            service_running = True
    except DBusException as de:
        if de.args:
            if "not loaded" in de.args[0]:
                return service_running
        if de._dbus_error_name == "org.freedesktop.systemd1.NoSuchUnit":
            raise ValidationError(
                f"no such unit for {service} on host", status_code=503
            )
    except ValueError as error:
        raise ValidationError(f"{error}", status_code=400)
    return service_running


async def get_systemd_service_status(name: str):
    """
    Queries systemd via dbus to get the current status of an allowed service.
    """
    status = ""
    name = name.strip().lower()
    if is_allowed_service(name):
        status = check_service_status(name)
        return {"name": name, "active": status}

    raise ValidationError(
        f"{name} access is restricted or does not exist", status_code=400
    )


def stop_service(service: str):
    try:
        if ".service" not in service:
            service = service + ".service"
        manager.StopUnit(service, "replace")
        # manager.DisableUnitFiles([service], Boolean(False))
    except DBusException as de:
        if de._dbus_error_name == "org.freedesktop.systemd1.NoSuchUnit":
            raise ValidationError(
                f"no such unit for {service} on host", status_code=400
            )
        if de._dbus_error_name == "org.freedesktop.DBus.Error.InvalidArgs":
            raise ValidationError(f"Problem with the args", status_code=400)
        if (
            de._dbus_error_name
            == "org.freedesktop.DBus.Error.InteractiveAuthorizationRequired"
        ):
            raise ValidationError(
                f"Interactive authentication required.", status_code=401
            )
    return False


async def stop_systemd_service(name: str):
    """
    Queries systemd via dbus to get the current status of an allowed service.
    """
    status = ""
    name = name.strip().lower()
    if is_allowed_service(name):
        status = stop_service(name)
        return {"name": name, "active": status}

    raise ValidationError(
        f"stopping {name} is restricted or does not exist", status_code=400
    )


def start_service(service: str):
    try:
        if ".service" not in service:
            service = service + ".service"
        # manager.EnableUnitFiles([service], Boolean(False), Boolean(True))
        manager.StartUnit(service, "replace")
    except DBusException as de:
        if de._dbus_error_name == "org.freedesktop.systemd1.NoSuchUnit":
            raise ValidationError(
                f"no such unit for {service} on host", status_code=400
            )
        if de._dbus_error_name == "org.freedesktop.DBus.Error.InvalidArgs":
            raise ValidationError(f"Problem with the args", status_code=400)
        if (
            de._dbus_error_name
            == "org.freedesktop.DBus.Error.InteractiveAuthorizationRequired"
        ):
            raise ValidationError(
                f"Interactive authentication required.", status_code=401
            )
    return True


async def start_systemd_service(name: str):
    status = ""
    name = name.strip().lower()
    if is_allowed_service(name):
        status = start_service(name)
        return {"name": name, "active": status}

    raise ValidationError(
        f"starting {name} is restricted or does not exist", status_code=400
    )<|MERGE_RESOLUTION|>--- conflicted
+++ resolved
@@ -22,8 +22,6 @@
     "grafana-server",
     "cockpit",
     "wlanpi-grafana-scanner",
-<<<<<<< HEAD
-=======
     "wlanpi-grafana-health",
     "wlanpi-grafana-internet",
     "wlanpi-grafana-wispy-24",
@@ -32,7 +30,6 @@
     "wlanpi-grafana-wipry-lp-5",
     "wlanpi-grafana-wipry-lp-6",
     "wlanpi-grafana-wipry-lp-stop",
->>>>>>> 3cdc9410
 ]
 
 
