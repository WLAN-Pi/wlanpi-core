--- conflicted
+++ resolved
@@ -105,9 +105,11 @@
         log.error(exc)
         return Response(content="Internal Server Error", status_code=500)
 
-
-<<<<<<< HEAD
-@router.post("/power/reboot", response_model=bool)
+@router.post(
+    "/power/reboot",
+    response_model=bool,
+    dependencies=[Depends(verify_auth_wrapper)],
+)
 async def execute_reboot():
     """
     Reboot the system
@@ -120,15 +122,11 @@
         log.error(ex)
         return Response(content=f"Internal Server Error: {ex}", status_code=500)
 
-
-@router.get("/service/status", response_model=system.ServiceStatus)
-=======
 @router.get(
     "/service/status",
     response_model=system.ServiceStatus,
     dependencies=[Depends(verify_auth_wrapper)],
 )
->>>>>>> 21506aaa
 async def show_a_systemd_service_status(name: str):
     """
     Queries systemd via dbus to get the current status of an allowed service.
