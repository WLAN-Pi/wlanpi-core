--- conflicted
+++ resolved
@@ -1,10 +1,5 @@
 import json
-<<<<<<< HEAD
-import logging
 from typing import Union
-=======
->>>>>>> 21506aaa
-
 from fastapi import APIRouter, Depends, Response
 
 from wlanpi_core.core.auth import verify_auth_wrapper
@@ -107,15 +102,11 @@
         return Response(content=f"Internal Server Error", status_code=500)
 
 
-<<<<<<< HEAD
-@router.get("/ufw", response_model=utils.Ufw)
+@router.get(
+    "/ufw", response_model=utils.Ufw,
+    dependencies=[Depends(verify_auth_wrapper)],
+)
 async def ufw_information():
-=======
-@router.get(
-    "/ufw", response_model=utils.Ufw, dependencies=[Depends(verify_auth_wrapper)]
-)
-async def usb_interfaces():
->>>>>>> 21506aaa
     """
     Returns the UFW information.
     """
@@ -139,7 +130,11 @@
         return Response(content=f"Internal Server Error", status_code=500)
 
 
-@router.post("/ping", response_model=Union[utils.PingResult, utils.PingFailure])
+@router.post(
+    "/ping",
+    response_model=Union[utils.PingResult, utils.PingFailure],
+    dependencies=[Depends(verify_auth_wrapper)],
+)
 async def execute_ping(request: utils.PingRequest):
     """
     Pings a target and returns the results
@@ -162,7 +157,11 @@
         return Response(content=f"Internal Server Error: {ex}", status_code=500)
 
 
-@router.post("/iperf2/client", response_model=utils.Iperf2Result)
+@router.post(
+    "/iperf2/client",
+    response_model=utils.Iperf2Result,
+    dependencies=[Depends(verify_auth_wrapper)],
+)
 async def execute_iperf(request: utils.Iperf2ClientRequest):
     """
     Runs iperf2 against a target and returns the results
@@ -177,7 +176,11 @@
         return Response(content=f"Internal Server Error: {ex}", status_code=500)
 
 
-@router.post("/iperf3/client", response_model=None)
+@router.post(
+    "/iperf3/client",
+    response_model=None,
+    dependencies=[Depends(verify_auth_wrapper)],
+)
 async def execute_iperf3_client(request: utils.Iperf3ClientRequest):
     """
     Runs iperf3 against a target and returns the results
@@ -192,7 +195,11 @@
         return Response(content=f"Internal Server Error: {ex}", status_code=500)
 
 
-@router.post("/traceroute", response_model=TracerouteResponse)
+@router.post(
+    "/traceroute",
+    response_model=TracerouteResponse,
+    dependencies=[Depends(verify_auth_wrapper)],
+)
 async def execute_traceroute(request: utils.TracerouteRequest):
     """
     Run traceroute and return the results
@@ -206,7 +213,11 @@
         return Response(content=f"Internal Server Error: {ex}", status_code=500)
 
 
-@router.post("/dhcp/test", response_model=utils.DhcpTestResponse)
+@router.post(
+    "/dhcp/test",
+    response_model=utils.DhcpTestResponse,
+    dependencies=[Depends(verify_auth_wrapper)],
+)
 async def execute_dhcp_test(request: utils.DhcpTestRequest):
     """
     Run a dhcpcd test and return the results
@@ -220,7 +231,11 @@
         return Response(content=f"Internal Server Error: {ex}", status_code=500)
 
 
-@router.post("/dns/dig", response_model=list[utils.DigResponse])
+@router.post(
+    "/dns/dig",
+    response_model=list[utils.DigResponse],
+    dependencies=[Depends(verify_auth_wrapper)],
+)
 async def execute_dig(request: utils.DigRequest):
     """
     Run a dhcpcd test and return the results
