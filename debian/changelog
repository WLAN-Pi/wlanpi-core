--- conflicted
+++ resolved
@@ -1,5 +1,4 @@
-<<<<<<< HEAD
-wlanpi-core (1.0.5-5) UNRELEASED; urgency=medium
+wlanpi-core (2.0.0~dev20250214.1) UNRELEASED; urgency=medium
 
   [ Michael Ketchel ]
   * Draft build of new wlan control features
@@ -11,14 +10,13 @@
   * Fix some auto gateway config quirks
 
  -- Michael Ketchel <michael.ketchel@gmail.com>  Wed, 13 Nov 2024 21:22:34 +0000
-=======
+
 wlanpi-core (2.0.0~dev20250214.1) unstable; urgency=high
 
   * Development build towards 2.0.0
   * Breaking auth changes
 
  -- Josh Schmelzle <josh@joshschmelzle.com>  Fri, 14 Jan 2025 00:00:00 -0400
->>>>>>> 399ee15e
 
 wlanpi-core (1.0.5-1) unstable; urgency=high
 
