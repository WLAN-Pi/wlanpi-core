<<<<<<< HEAD
wlanpi-core (2.0.0~dev20250214.1) UNRELEASED; urgency=medium

  [ Michael Ketchel ]
  * Draft build of new wlan control features
  * Fixed an api definition typo
  * More tweaks, and a version bump to fire dev package deploy
  * Increased resistance to injection attacks
  * Version bump for build
  * Add automatic default gateway configuration for wlan api
  * Fix some auto gateway config quirks

 -- Michael Ketchel <michael.ketchel@gmail.com>  Wed, 13 Nov 2024 21:22:34 +0000

wlanpi-core (2.0.0~dev20250214.1) unstable; urgency=high
=======
wlanpi-core (2.0.0~dev20250214.2) unstable; urgency=high
>>>>>>> 71514118

  * Development build towards 2.0.0
  * Breaking auth changes

 -- Josh Schmelzle <josh@joshschmelzle.com>  Fri, 14 Jan 2025 00:00:00 -0400

wlanpi-core (1.0.5-1) unstable; urgency=high

  * API hardening by blocking iptables rule added by pi-gen

 -- Josh Schmelzle <josh@joshschmelzle.com>  Sun, 27 Oct 2024 14:55:42 -0400

wlanpi-core (1.0.4) unstable; urgency=medium

  * Add useful core endpoints, similar to the features in FPMS 

 -- Dylan Toner <dylanjtoner@gmail.com>  Thu, 03 Oct 2024 18:15:35 +0100

wlanpi-core (1.0.3) unstable; urgency=medium

  * Hardening by updating several depends 

 -- Josh Schmelzle <josh@joshschmelzle.com>  Sun, 29 Sep 2024 11:10:33 -0400

wlanpi-core (1.0.2) unstable; urgency=medium

  * Non-maintainer upload.
  * Added and overhauled VLAN core features.
  * Building for testing

 -- Michael Ketchel <michael.ketchel@gmail.com>  Wed, 11 Sep 2024 21:37:17 -0400

wlanpi-core (1.0.1) unstable; urgency=medium

  * Add Network APIs for managing wlan0 via DBUS

 --  Ben Toner <ben@numerousnetworks.co.uk>  Wed, 11 Sep 2024 10:32:40 -0500

wlanpi-core (1.0.0-7) unstable; urgency=medium

  * Add "wlanpi-grafana-wispy-*" and "wlanpi-grafana-wipry-*" to allowlist.

 -- Josh Schmelzle <josh@joshschmelzle.com>  Fri, 06 Oct 2023 10:44:51 -0400

wlanpi-core (1.0.0-6) unstable; urgency=medium

  * Do not change enabled / disabled state when starting / stopping a service.

 -- Josh Schmelzle <josh@joshschmelzle.com>  Thu, 21 Sep 2023 15:58:10 -0400

wlanpi-core (1.0.0-5) unstable; urgency=medium

  * Add "wlanpi-grafana-internet" and "wlanpi-grafana-health" to allowlist. 

 -- Josh Schmelzle <josh@joshschmelzle.com>  Wed, 20 Sep 2023 18:52:52 -0400

wlanpi-core (1.0.0-4) unstable; urgency=medium

  * Add "wlanpi-grafana-scanner" to allowlist.

 -- Josh Schmelzle <josh@joshschmelzle.com>  Tue, 05 Sep 2023 19:00:30 -0400

wlanpi-core (1.0.0-2) unstable; urgency=medium

  * Initial release with support for starting and stopping allowed services.

 -- Josh Schmelzle <josh@joshschmelzle.com>  Fri, 25 Aug 2023 16:17:38 -0500<|MERGE_RESOLUTION|>--- conflicted
+++ resolved
@@ -1,4 +1,10 @@
-<<<<<<< HEAD
+wlanpi-core (2.0.0~dev20250214.2) unstable; urgency=high
+
+  * Development build towards 2.0.0
+  * Breaking auth changes
+
+ -- Josh Schmelzle <josh@joshschmelzle.com>  Fri, 14 Jan 2025 00:00:00 -0400
+
 wlanpi-core (2.0.0~dev20250214.1) UNRELEASED; urgency=medium
 
   [ Michael Ketchel ]
@@ -11,16 +17,6 @@
   * Fix some auto gateway config quirks
 
  -- Michael Ketchel <michael.ketchel@gmail.com>  Wed, 13 Nov 2024 21:22:34 +0000
-
-wlanpi-core (2.0.0~dev20250214.1) unstable; urgency=high
-=======
-wlanpi-core (2.0.0~dev20250214.2) unstable; urgency=high
->>>>>>> 71514118
-
-  * Development build towards 2.0.0
-  * Breaking auth changes
-
- -- Josh Schmelzle <josh@joshschmelzle.com>  Fri, 14 Jan 2025 00:00:00 -0400
 
 wlanpi-core (1.0.5-1) unstable; urgency=high
 
